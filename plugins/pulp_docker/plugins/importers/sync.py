"""
This module contains the primary sync entry point for Docker v2 registries.
"""
from gettext import gettext as _
import errno
import httplib
import itertools
import logging
import os

from pulp.common.plugins import importer_constants
from pulp.plugins.util import nectar_config, publish_step
from pulp.server.controllers import repository
from pulp.server.exceptions import MissingValue, PulpCodedException

from pulp_docker.common import constants, error_codes
from pulp_docker.plugins import models, registry, token_util
from pulp_docker.plugins.importers import v1_sync


_logger = logging.getLogger(__name__)


class SyncStep(publish_step.PluginStep):
    """
    This PluginStep is the primary entry point into a repository sync against a Docker v2 registry.
    """
    # The sync will fail if these settings are not provided in the config
    required_settings = (constants.CONFIG_KEY_UPSTREAM_NAME, importer_constants.KEY_FEED)

    def __init__(self, repo=None, conduit=None, config=None):
        """
        This method initializes the SyncStep. It first validates the config to ensure that the
        required keys are present. It then constructs some needed items (such as a download config),
        and determines whether the feed URL is a Docker v2 registry or not. If it is, it
        instantiates child tasks that are appropriate for syncing a v2 registry, and if it is not it
        raises a NotImplementedError.

        :param repo:        repository to sync
        :type  repo:        pulp.plugins.model.Repository
        :param conduit:     sync conduit to use
        :type  conduit:     pulp.plugins.conduits.repo_sync.RepoSyncConduit
        :param config:      config object for the sync
        :type  config:      pulp.plugins.config.PluginCallConfiguration
        """
        super(SyncStep, self).__init__(
            step_type=constants.SYNC_STEP_MAIN, repo=repo, conduit=conduit, config=config,
            plugin_type=constants.IMPORTER_TYPE_ID)
        self.description = _('Syncing Docker Repository')

        self._validate(config)
        download_config = nectar_config.importer_config_to_nectar_config(config.flatten())
        upstream_name = config.get(constants.CONFIG_KEY_UPSTREAM_NAME)
        url = config.get(importer_constants.KEY_FEED)
        # The DownloadMetadataSteps will set these to a list of Manifests and Blobs
        self.available_manifests = []
        self.available_blobs = []

        # Unit keys, populated by v1_sync.GetMetadataStep
        self.v1_available_units = []
        # populated by v1_sync.GetMetadataStep
        self.v1_tags = {}

        # Create a Repository object to interact with.
        self.index_repository = registry.V2Repository(
            upstream_name, download_config, url, self.get_working_dir())
        self.v1_index_repository = registry.V1Repository(upstream_name, download_config, url,
                                                         self.get_working_dir())

        # determine which API versions are supported and add corresponding steps
<<<<<<< HEAD
        v2_enabled = config.get(constants.CONFIG_KEY_ENABLE_V2, default=True)
        v1_enabled = config.get(constants.CONFIG_KEY_ENABLE_V1, default=True)
        if not v2_enabled:
            _logger.debug(_('v2 API skipped due to config'))
=======
        v2_found = self.index_repository.api_version_check()
        v1_enabled = config.get(constants.CONFIG_KEY_ENABLE_V1, default=False)
>>>>>>> e3026ec0
        if not v1_enabled:
            _logger.debug(_('v1 API skipped due to config'))
        v2_found = v2_enabled and self.index_repository.api_version_check()
        v1_found = v1_enabled and self.v1_index_repository.api_version_check()
        if v2_found:
            _logger.debug(_('v2 API found'))
            self.add_v2_steps(repo, conduit, config)
        if v1_found:
            _logger.debug(_('v1 API found'))
            self.add_v1_steps(repo, config)
        if not any((v1_found, v2_found)):
            raise PulpCodedException(error_code=error_codes.DKR1008, registry=url)

    def add_v2_steps(self, repo, conduit, config):
        """
        Add v2 sync steps.

        :param repo:        repository to sync
        :type  repo:        pulp.plugins.model.Repository
        :param conduit:     sync conduit to use
        :type  conduit:     pulp.plugins.conduits.repo_sync.RepoSyncConduit
        :param config:      config object for the sync
        :type  config:      pulp.plugins.config.PluginCallConfiguration
        """
        self.add_child(DownloadManifestsStep(repo=repo, conduit=conduit, config=config))
        # save these steps so their "units_to_download" attributes can be accessed later. We want
        # them to be separate steps because we have already downloaded all the Manifests but should
        # only save the new ones, while needing to go download the missing Blobs. Thus they must be
        # handled separately.
        self.step_get_local_manifests = publish_step.GetLocalUnitsStep(
            importer_type=constants.IMPORTER_TYPE_ID, available_units=self.available_manifests)
        self.step_get_local_blobs = publish_step.GetLocalUnitsStep(
            importer_type=constants.IMPORTER_TYPE_ID, available_units=self.available_blobs)
        self.add_child(self.step_get_local_manifests)
        self.add_child(self.step_get_local_blobs)
        self.add_child(
            TokenAuthDownloadStep(
                step_type=constants.SYNC_STEP_DOWNLOAD, downloads=self.generate_download_requests(),
                repo=self.repo, config=self.config, description=_('Downloading remote files')))
        self.add_child(SaveUnitsStep())
        self.save_tags_step = SaveTagsStep()
        self.add_child(self.save_tags_step)

    def add_v1_steps(self, repo, config):
        """
        Add v1 sync steps.

        :param repo:        repository to sync
        :type  repo:        pulp.plugins.model.Repository
        :param config:      config object for the sync
        :type  config:      pulp.plugins.config.PluginCallConfiguration
        """
        self.add_child(v1_sync.GetMetadataStep())
        # save this step so its "units_to_download" attribute can be accessed later
        self.v1_step_get_local_units = publish_step.GetLocalUnitsStep(
            constants.IMPORTER_TYPE_ID, available_units=self.v1_available_units)
        self.v1_step_get_local_units.step_id = constants.SYNC_STEP_GET_LOCAL_V1
        self.add_child(self.v1_step_get_local_units)
        self.add_child(publish_step.DownloadStep(
            constants.SYNC_STEP_DOWNLOAD_V1, downloads=self.v1_generate_download_requests(),
            repo=repo, config=config, description=_('Downloading remote files')))
        self.add_child(v1_sync.SaveImages())

    def generate_download_requests(self):
        """
        a generator that yields DownloadRequest objects based on which units
        were determined to be needed. This looks at the GetLocalUnits step's
        output, which includes a list of units that need their files downloaded.

        :return:    generator of DownloadRequest instances
        :rtype:     types.GeneratorType
        """
        for unit in self.step_get_local_blobs.units_to_download:
            yield self.index_repository.create_blob_download_request(unit.digest)

    def v1_generate_download_requests(self):
        """
        a generator that yields DownloadRequest objects based on which units
        were determined to be needed. This looks at the GetLocalUnits step's
        output, which includes a list of units that need their files downloaded.

        :return:    generator of DownloadRequest instances
        :rtype:     types.GeneratorType
        """
        for unit in self.v1_step_get_local_units.units_to_download:
            destination_dir = os.path.join(self.get_working_dir(), unit.image_id)
            try:
                os.makedirs(destination_dir, mode=0755)
            except OSError, e:
                # it's ok if the directory exists
                if e.errno != errno.EEXIST:
                    raise
            # we already retrieved the ancestry files for the tagged images, so
            # some of these will already exist
            if not os.path.exists(os.path.join(destination_dir, 'ancestry')):
                yield self.v1_index_repository.create_download_request(unit.image_id, 'ancestry',
                                                                       destination_dir)

            yield self.v1_index_repository.create_download_request(unit.image_id, 'json',
                                                                   destination_dir)
            yield self.v1_index_repository.create_download_request(unit.image_id, 'layer',
                                                                   destination_dir)

    @classmethod
    def _validate(cls, config):
        """
        Ensure that any required settings have non-empty values.

        :param config:  config object for the sync
        :type  config:  pulp.plugins.config.PluginCallConfiguration

        :raises MissingValue:   if any required sync setting is missing
        """
        missing = []
        for key in cls.required_settings:
            if not config.get(key):
                missing.append(key)

        if missing:
            raise MissingValue(missing)


class DownloadManifestsStep(publish_step.PluginStep):
    def __init__(self, repo=None, conduit=None, config=None):
        """
        :param repo:        repository to sync
        :type  repo:        pulp.plugins.model.Repository
        :param conduit:     sync conduit to use
        :type  conduit:     pulp.plugins.conduits.repo_sync.RepoSyncConduit
        :param config:      config object for the sync
        :type  config:      pulp.plugins.config.PluginCallConfiguration
        """
        super(DownloadManifestsStep, self).__init__(
            step_type=constants.SYNC_STEP_METADATA, repo=repo, conduit=conduit, config=config,
            plugin_type=constants.IMPORTER_TYPE_ID)
        self.description = _('Downloading manifests')

    def process_main(self):
        """
        Determine which manifests and blobs are available upstream, get the upstream tags, and
        save a list of available unit keys and manifests on the SyncStep.
        """
        super(DownloadManifestsStep, self).process_main()
        _logger.debug(self.description)

        try:
            available_tags = self.parent.index_repository.get_tags()
        except IOError:
            _logger.info(_('Could not get tags through v2 API'))
            return
        # This will be a set of Blob digests. The set is used because they can be repeated and we
        # only want to download each layer once.
        available_blobs = set()
        for tag in available_tags:
            digest, manifest = self.parent.index_repository.get_manifest(tag)
            # Save the manifest to the working directory
            with open(os.path.join(self.get_working_dir(), digest), 'w') as manifest_file:
                manifest_file.write(manifest)
            manifest = models.Manifest.from_json(manifest, digest)
            self.parent.available_manifests.append(manifest)
            for layer in manifest.fs_layers:
                available_blobs.add(layer.blob_sum)
            # Remember this tag for the SaveTagsStep.
            self.parent.save_tags_step.tagged_manifests[tag] = manifest

        # Update the available units with the Manifests and Blobs we learned about
        available_blobs = [models.Blob(digest=d) for d in available_blobs]
        self.parent.available_blobs.extend(available_blobs)


class SaveUnitsStep(publish_step.SaveUnitsStep):
    """
    Save the Units that need to be added to the repository and move them to the content folder.
    """
    def __init__(self):
        """
        Initialize the step, setting its description.
        """
        super(SaveUnitsStep, self).__init__(step_type=constants.SYNC_STEP_SAVE)
        self.description = _('Saving Manifests and Blobs')

    def get_iterator(self):
        """
        Return an iterator that will traverse the list of Units that were downloaded.

        :return: An iterable containing the Blobs and Manifests that were downloaded and are new to
                 Pulp.
        :rtype:  iterator
        """
        return iter(itertools.chain(self.parent.step_get_local_blobs.units_to_download,
                                    self.parent.step_get_local_manifests.units_to_download))

    def process_main(self, item):
        """
        This method gets called with each Unit that was downloaded from the parent step. It moves
        each Unit's files into permanent storage, and saves each Unit into the database and into the
        repository.

        :param item: The Unit to save in Pulp.
        :type  item: pulp.server.db.model.FileContentUnit
        """
        item.set_storage_path(item.digest)
        item.save_and_import_content(os.path.join(self.get_working_dir(), item.digest))
        repository.associate_single_unit(self.get_repo().repo_obj, item)


class SaveTagsStep(publish_step.SaveUnitsStep):
    """
    Create or update Tag objects to reflect the tags that we found during the sync.
    """
    def __init__(self):
        """
        Initialize the step, setting its description.
        """
        super(SaveTagsStep, self).__init__(step_type=constants.SYNC_STEP_SAVE)
        self.description = _('Saving Tags')
        # This dictionary maps tag named to Manifests that have the tag in the remote repository
        self.tagged_manifests = {}

    def process_main(self):
        """
        For each tag found in the remote repository, if a Tag object exists in this repository we
        need to make sure its manifest_digest attribute points at this Manifest. If not, we need to
        create one. We'll rely on the uniqueness constraint in MongoDB to allow us to try to create
        it, and if that fails we'll fall back to updating the existing one.
        """
        for tag, manifest in self.tagged_manifests.items():
            new_tag = models.Tag.objects.tag_manifest(repo_id=self.get_repo().repo_obj.repo_id,
                                                      tag_name=tag, manifest_digest=manifest.digest)
            if new_tag:
                repository.associate_single_unit(self.get_repo().repo_obj, new_tag)


class TokenAuthDownloadStep(publish_step.DownloadStep):
    """
    Download remote files. For v2, this may require a bearer token to be used. This step attempts
    to download files, and if it fails due to a 401, it will retrieve the auth token and retry the
    download.
    """

    def __init__(self, step_type, downloads=None, repo=None, conduit=None, config=None,
                 working_dir=None, plugin_type=None, description=''):
        """
        Initialize the step, setting its description.
        """

        super(TokenAuthDownloadStep, self).__init__(
            step_type, downloads=downloads, repo=repo, conduit=conduit, config=config,
            working_dir=working_dir, plugin_type=plugin_type)
        self.description = _('Downloading remote files')
        self.token = None
        self._requests_map = {}

    def process_main(self, item=None):
        """
        Overrides the parent method to get a new token and try again if response is a 401.
        """
        # Allow the original request to be retrieved from the url.
        for request in self.downloads:
            self._requests_map[request.url] = request

        for request in self.downloads:
            if self.token:
                token_util.add_auth_header(request, self.token)
            self.downloader.download_one(request, events=True)

    def download_failed(self, report):
        """
        If the download fails due to a 401, attempt to retreive a token and try again.

        :param report: download report
        :type  report: nectar.report.DownloadReport
        """
        if report.error_report.get('response_code') == httplib.UNAUTHORIZED:
            _logger.debug(_('Download unauthorized, attempting to retrieve a token.'))
            request = self._requests_map[report.url]
            token = token_util.request_token(self.downloader, request, report.headers)
            token_util.add_auth_header(request, token)
            _logger.debug("Trying download again with new bearer token.")
            report = self.downloader.download_one(request)
        if report.state == report.DOWNLOAD_FAILED:
            super(TokenAuthDownloadStep, self).download_failed(report)<|MERGE_RESOLUTION|>--- conflicted
+++ resolved
@@ -68,15 +68,10 @@
                                                          self.get_working_dir())
 
         # determine which API versions are supported and add corresponding steps
-<<<<<<< HEAD
         v2_enabled = config.get(constants.CONFIG_KEY_ENABLE_V2, default=True)
-        v1_enabled = config.get(constants.CONFIG_KEY_ENABLE_V1, default=True)
+        v1_enabled = config.get(constants.CONFIG_KEY_ENABLE_V1, default=False)
         if not v2_enabled:
             _logger.debug(_('v2 API skipped due to config'))
-=======
-        v2_found = self.index_repository.api_version_check()
-        v1_enabled = config.get(constants.CONFIG_KEY_ENABLE_V1, default=False)
->>>>>>> e3026ec0
         if not v1_enabled:
             _logger.debug(_('v1 API skipped due to config'))
         v2_found = v2_enabled and self.index_repository.api_version_check()
